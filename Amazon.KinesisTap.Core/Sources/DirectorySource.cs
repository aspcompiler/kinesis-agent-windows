--- conflicted
+++ resolved
@@ -32,11 +32,7 @@
     /// <summary>
     /// Watch a direction for log files
     /// </summary>
-<<<<<<< HEAD
     public class DirectorySource<TData, TContext> : DependentEventSource<TData>, IBookmarkable where TContext : LogContext, new()
-=======
-    public class DirectorySource<TData, TContext> : DependentEventSource<TData>, IBookmarkable where TContext : LogContext
->>>>>>> 7819a791
     {
         //Exclude well-known compressed files when using wild-card filter *.*
         private static readonly string[] _excludedExtensions = new string[] { ".zip", ".gz", ".bz2" };
@@ -70,12 +66,7 @@
             string filterSpec, 
             int interval,
             IPlugInContext context, 
-<<<<<<< HEAD
             IRecordParser<TData, TContext> recordParser
-=======
-            IRecordParser<TData, TContext> recordParser,
-            Func<string, long, TContext> logSourceInfoFactory
->>>>>>> 7819a791
         ) : base(new DirectoryDependency(directory), context)
         {
             Guard.ArgumentNotNullOrEmpty(directory, nameof(directory));
@@ -99,45 +90,6 @@
             DelayBetweenDependencyPoll = TimeSpan.FromSeconds(5);
         }
 
-<<<<<<< HEAD
-=======
-        /// <summary>
-        /// Parse filter specification and return a list of filters
-        /// </summary>
-        /// <param name="filterSpec">Filter Specification to parse.</param>
-        /// <returns>An array of filters. Should contain at least 1 or it will throw exception.</returns>
-        private string[] ParseFilterSpec(string filterSpec)
-        {
-            string[] filters;
-            if (string.IsNullOrWhiteSpace(filterSpec))
-            {
-                filters = new string[] { "*.*" };
-            }
-            else
-            {
-                string[] tempfilters = filterSpec.Split(new char[] { '|' }, StringSplitOptions.RemoveEmptyEntries);
-                List<string> acceptedFilters = new List<string>();
-                foreach(var filter in tempfilters)
-                {
-                    if (ShouldExclude(filter))
-                    {
-                        _logger?.LogWarning($"Extension {Path.GetExtension(filter)} is not supported.");
-                    }
-                    else
-                    {
-                        acceptedFilters.Add(filter);
-                    }
-                }
-                if (acceptedFilters.Count == 0)
-                {
-                    throw new ArgumentException("No acceptable filters.");
-                }
-                filters = acceptedFilters.ToArray();
-            }
-            return filters;
-        }
-
->>>>>>> 7819a791
         #region public methods
         public override void Start()
         {
@@ -181,7 +133,6 @@
                 });
 
             _logger?.LogInformation($"DirectorySource id {this.Id} watching directory {_directory} with filter {_filterSpec} started.");
-<<<<<<< HEAD
         }
 
         /// <summary>
@@ -191,19 +142,6 @@
         {
             Start();
         }
-
-=======
-        }
-
-        /// <summary>
-        /// Once the directory we want to watch exists, it is safe to start the source.
-        /// </summary>
-        protected override void AfterDependencyAvailable()
-        {
-            Start();
-        }
-
->>>>>>> 7819a791
 
         public override void Stop()
         {
@@ -253,11 +191,7 @@
                                 try
                                 {
                                     string[] parts = line.Split(',');
-<<<<<<< HEAD
                                     _logFiles[Path.GetFileName(parts[0])] = CreateLogSourceInfo(parts[0], long.Parse(parts[1]));
-=======
-                                    _logFiles[Path.GetFileName(parts[0])] = _logSourceInfoFactory(parts[0], long.Parse(parts[1]));
->>>>>>> 7819a791
                                 }
                                 catch(Exception ex)
                                 {
@@ -336,11 +270,7 @@
                     case WatcherChangeTypes.Created:
                         if (!_logFiles.ContainsKey(fileName))
                         {
-<<<<<<< HEAD
                             _logFiles[fileName] = CreateLogSourceInfo(e.FullPath, 0);
-=======
-                            _logFiles[fileName] = _logSourceInfoFactory(e.FullPath, 0);
->>>>>>> 7819a791
                             AddToBuffer(fileName);
                         }
                         break;
@@ -372,11 +302,7 @@
                 RemoveFromBuffer(e.OldName);
                 if (_logFiles.ContainsKey(e.OldName))
                 {
-<<<<<<< HEAD
                     var newSourceInfo = CreateLogSourceInfo(e.FullPath, _logFiles[e.OldName].Position);
-=======
-                    var newSourceInfo = _logSourceInfoFactory(e.FullPath, _logFiles[e.OldName].Position);
->>>>>>> 7819a791
                     newSourceInfo.LineNumber = _logFiles[e.OldName].LineNumber;
                     _logFiles[e.Name] = newSourceInfo;
                     _logFiles.Remove(e.OldName);
@@ -477,11 +403,7 @@
 
             if (!_logFiles.TryGetValue(fileName, out TContext sourceInfo))
             {
-<<<<<<< HEAD
                 sourceInfo = CreateLogSourceInfo(fullPath, 0);
-=======
-                sourceInfo = _logSourceInfoFactory(fullPath, 0);
->>>>>>> 7819a791
                 _logFiles.Add(fileName, sourceInfo);
             }
             try
@@ -727,7 +649,6 @@
             else
             {
                 return new StreamReader(stream, Encoding.GetEncoding(encoding));
-<<<<<<< HEAD
             }
         }
 
@@ -788,8 +709,6 @@
                     throw new ArgumentException("No acceptable filters.");
                 }
                 filters = acceptedFilters.ToArray();
-=======
->>>>>>> 7819a791
             }
             return filters;
         }
